use std::sync::Arc;

use arrow_array::{BooleanArray, RecordBatch};
use arrow_schema::{Fields, Schema as ArrowSchema};
use arrow_select::concat::concat_batches;
use arrow_select::filter::filter_record_batch;
use itertools::Itertools;

use self::file_stream::log_replay_iter;
use crate::actions::ActionType;
use crate::expressions::Expression;
use crate::schema::SchemaRef;
use crate::snapshot::Snapshot;
use crate::{Add, DeltaResult, FileMeta};

mod data_skipping;
pub mod file_stream;

// TODO projection: something like fn select(self, columns: &[&str])
/// Builder to scan a snapshot of a table.
pub struct ScanBuilder<JRC: Send, PRC: Send> {
    snapshot: Arc<Snapshot<JRC, PRC>>,
    snapshot_schema: SchemaRef,
    schema: Option<SchemaRef>,
    predicate: Option<Expression>,
}

impl<JRC: Send, PRC: Send> std::fmt::Debug for ScanBuilder<JRC, PRC> {
    fn fmt(&self, f: &mut std::fmt::Formatter<'_>) -> Result<(), std::fmt::Error> {
        f.debug_struct("ScanBuilder")
            .field("schema", &self.schema)
            .field("predicate", &self.predicate)
            .finish()
    }
}

impl<JRC: Send, PRC: Send + Sync> ScanBuilder<JRC, PRC> {
    /// Create a new [`ScanBuilder`] instance.
    // TODO(issues/75) -- once P&M are no longer lazy, self.schema() call below can no longer fail
    // and we can change this method to new instead of try_new.
    pub fn try_new(snapshot: Arc<Snapshot<JRC, PRC>>) -> DeltaResult<Self> {
        let snapshot_schema = Arc::new(snapshot.schema()?);
        Ok(Self {
            snapshot,
            snapshot_schema,
            schema: None,
            predicate: None,
        })
    }

    /// Provide [`Schema`] for columns to select from the [`Snapshot`].
    ///
    /// A table with columns `[a, b, c]` could have a scan which reads only the first
    /// two columns by using the schema `[a, b]`.
    ///
    /// [`Schema`]: crate::schema::Schema
    /// [`Snapshot`]: crate::snapshot::Snapshot
    pub fn with_schema(mut self, schema: SchemaRef) -> Self {
        self.schema = Some(schema);
        self
    }

    /// Predicates specified in this crate's [`Expression`] type.
    ///
    /// Can be used to filter the rows in a scan. For example, using the predicate
    /// `x < 4` to return a subset of the rows in the scan which satisfy the filter.
    pub fn with_predicate(mut self, predicate: Expression) -> Self {
        self.predicate = Some(predicate);
        self
    }

    /// Build the [`Scan`].
    ///
    /// This is lazy and performs no 'work' at this point. The [`Scan`] type itself can be used
    /// to fetch the files and associated metadata required to perform actual data reads.
    pub fn build(self) -> Scan<JRC, PRC> {
        // if no schema is provided, use snapshot's entire schema (e.g. SELECT *)
        let schema = self.schema.unwrap_or_else(|| self.snapshot_schema.clone());
        Scan {
            snapshot: self.snapshot,
            schema,
            predicate: self.predicate,
        }
    }
}

pub struct Scan<JRC: Send, PRC: Send + Sync> {
    snapshot: Arc<Snapshot<JRC, PRC>>,
    schema: SchemaRef,
    predicate: Option<Expression>,
}

impl<JRC: Send, PRC: Send + Sync> std::fmt::Debug for Scan<JRC, PRC> {
    fn fmt(&self, f: &mut std::fmt::Formatter<'_>) -> Result<(), std::fmt::Error> {
        f.debug_struct("Scan")
            .field("schema", &self.schema)
            .field("predicate", &self.predicate)
            .finish()
    }
}

impl<JRC: Send, PRC: Send + Sync + 'static> Scan<JRC, PRC> {
    /// Get a shred reference to the [`Schema`] of the scan.
    ///
    /// [`Schema`]: crate::schema::Schema
    pub fn schema(&self) -> &SchemaRef {
        &self.schema
    }

    /// Get the predicate [`Expression`] of the scan.
    pub fn predicate(&self) -> &Option<Expression> {
        &self.predicate
    }

    /// This is the main method to 'materialize' the scan. It returns a `ScanFileBatchIterator`
    /// which yields record batches of scan files and their associated metadata. Rows of the scan
    /// files batches correspond to data reads, and the DeltaReader is used to materialize the scan
    /// files into actual table data.
    pub fn files(&self) -> DeltaResult<impl Iterator<Item = DeltaResult<Add>>> {
        let action_schema = Arc::new(ArrowSchema {
            fields: Fields::from_iter([ActionType::Add.field(), ActionType::Remove.field()]),
            metadata: Default::default(),
        });

<<<<<<< HEAD
        let log_iter = self.log_segment.replay(
            self.table_client.as_ref(),
            action_schema,
=======
        let log_iter = self.snapshot.log_segment.replay(
            self.snapshot.table_client.as_ref(),
            schema,
>>>>>>> c810e1b6
            self.predicate.clone(),
        )?;

        Ok(log_replay_iter(log_iter, &self.schema, &self.predicate))
    }

    pub fn execute(&self) -> DeltaResult<Vec<RecordBatch>> {
        let parquet_handler = self.snapshot.table_client.get_parquet_handler();

        self.files()?
            .map(|res| {
                let add = res?;
                let meta = FileMeta {
                    last_modified: add.modification_time,
                    size: add.size as usize,
                    location: self.snapshot.table_root.join(&add.path)?,
                };
                let context = parquet_handler.contextualize_file_reads(&[meta], None)?;
                let batches = parquet_handler
                    .read_parquet_files(context, self.schema.clone())?
                    .collect::<DeltaResult<Vec<_>>>()?;

                if batches.is_empty() {
                    return Ok(None);
                }

                let schema = batches[0].schema();
                let batch = concat_batches(&schema, &batches)?;

                if let Some(dv_descriptor) = add.deletion_vector {
                    let fs_client = self.snapshot.table_client.get_file_system_client();
                    let dv = dv_descriptor.read(fs_client, self.snapshot.table_root.clone())?;
                    let mask: BooleanArray = (0..batch.num_rows())
                        .map(|i| Some(!dv.contains(i.try_into().expect("fit into u32"))))
                        .collect();
                    Ok(Some(filter_record_batch(&batch, &mask)?))
                } else {
                    Ok(Some(batch))
                }
            })
            .filter_map_ok(|batch| batch)
            .collect()
    }
}

#[cfg(all(test, feature = "default-client"))]
mod tests {
    use std::path::PathBuf;

    use super::*;
    use crate::client::DefaultTableClient;
    use crate::executor::tokio::TokioBackgroundExecutor;
    use crate::Table;

    #[test]
    fn test_scan_files() {
        let path =
            std::fs::canonicalize(PathBuf::from("./tests/data/table-without-dv-small/")).unwrap();
        let url = url::Url::from_directory_path(path).unwrap();
        let table_client = Arc::new(
            DefaultTableClient::try_new(
                &url,
                std::iter::empty::<(&str, &str)>(),
                Arc::new(TokioBackgroundExecutor::new()),
            )
            .unwrap(),
        );

        let table = Table::new(url, table_client);
        let snapshot = table.snapshot(None).unwrap();
        let scan = ScanBuilder::try_new(snapshot).unwrap().build();
        let files: Vec<Add> = scan.files().unwrap().try_collect().unwrap();

        assert_eq!(files.len(), 1);
        assert_eq!(
            &files[0].path,
            "part-00000-517f5d32-9c95-48e8-82b4-0229cc194867-c000.snappy.parquet"
        );
        assert!(&files[0].deletion_vector.is_none());
    }

    #[test]
    fn test_scan_data() {
        let path =
            std::fs::canonicalize(PathBuf::from("./tests/data/table-without-dv-small/")).unwrap();
        let url = url::Url::from_directory_path(path).unwrap();
        let table_client = Arc::new(
            DefaultTableClient::try_new(
                &url,
                std::iter::empty::<(&str, &str)>(),
                Arc::new(TokioBackgroundExecutor::new()),
            )
            .unwrap(),
        );

        let table = Table::new(url, table_client);
        let snapshot = table.snapshot(None).unwrap();
        let scan = ScanBuilder::try_new(snapshot).unwrap().build();
        let files = scan.execute().unwrap();

        assert_eq!(files.len(), 1);
        assert_eq!(files[0].num_rows(), 10)
    }
}<|MERGE_RESOLUTION|>--- conflicted
+++ resolved
@@ -122,15 +122,9 @@
             metadata: Default::default(),
         });
 
-<<<<<<< HEAD
-        let log_iter = self.log_segment.replay(
-            self.table_client.as_ref(),
-            action_schema,
-=======
         let log_iter = self.snapshot.log_segment.replay(
             self.snapshot.table_client.as_ref(),
-            schema,
->>>>>>> c810e1b6
+            action_schema,
             self.predicate.clone(),
         )?;
 
